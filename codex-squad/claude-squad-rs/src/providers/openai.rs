use anyhow::Result;
use async_stream::try_stream;
use futures::StreamExt;
use reqwest::Client;
use serde::Serialize;
use serde_json::Value;
<<<<<<< HEAD
use std::time::Duration;
=======
>>>>>>> 3d294eb6

use crate::domain::{Message, MessageRole, Profile, UsageMetrics};
use crate::providers::{offline_stream, ProviderEvent, ProviderParams, ProviderStream};

#[derive(Serialize)]
struct ChatCompletionRequest<'a> {
    model: &'a str,
    messages: Vec<ChatCompletionMessage<'a>>,
    #[serde(skip_serializing_if = "Option::is_none")]
    temperature: Option<f32>,
    stream: bool,
    #[serde(skip_serializing_if = "Option::is_none")]
    stream_options: Option<StreamOptions>,
}

#[derive(Serialize)]
struct ChatCompletionMessage<'a> {
    role: &'a str,
    content: &'a str,
}

#[derive(Serialize)]
struct StreamOptions {
    include_usage: bool,
}

pub async fn stream(
    profile: &Profile,
    messages: &[Message],
    params: ProviderParams,
    base_url: Option<String>,
) -> Result<ProviderStream> {
    let env_var = profile
        .metadata
        .get("api_key_env")
        .and_then(|v| v.as_str())
        .unwrap_or("OPENAI_API_KEY");
    let api_key = std::env::var(env_var).ok();
    if api_key.is_none() {
        return Ok(offline_stream(messages));
    }
    let api_key = api_key.unwrap();
    let client = Client::builder().timeout(Duration::from_secs(60)).build()?;
    let mut request_messages: Vec<ChatCompletionMessage<'_>> = Vec::new();
    if let Some(system_prompt) = params
        .system_prompt
        .as_deref()
        .or(profile.system_prompt.as_deref())
    {
        request_messages.push(ChatCompletionMessage {
            role: "system",
            content: system_prompt,
        });
    }
    request_messages.extend(messages.iter().map(|m| ChatCompletionMessage {
        role: map_role(m.role),
        content: &m.body,
    }));
    let body = ChatCompletionRequest {
        model: &profile.model,
        messages: request_messages,
        temperature: profile.temperature,
        stream: params.stream,
        stream_options: params.stream.then_some(StreamOptions {
            include_usage: true,
        }),
    };
    let url = base_url.unwrap_or_else(|| "https://api.openai.com/v1/chat/completions".to_string());
    let resp = client
        .post(url)
        .bearer_auth(api_key)
        .json(&body)
        .send()
        .await?
        .error_for_status()?;
    if params.stream {
        let mut stream = resp.bytes_stream();
        Ok(Box::pin(try_stream! {
            let mut buffer = String::new();
            let mut done_emitted = false;
            while let Some(chunk) = stream.next().await {
                let chunk = chunk?;
<<<<<<< HEAD
                let chunk_text = String::from_utf8_lossy(&chunk).replace('\r', "");
                buffer.push_str(&chunk_text);
                while let Some(idx) = buffer.find("\n\n") {
                    let event: String = buffer.drain(..idx + 2).collect();
                    let (events, saw_done) = parse_sse_event(&event);
                    for evt in events {
                        if evt.done {
                            done_emitted = true;
=======
                for line in String::from_utf8_lossy(&chunk).split('\n') {
                    if line.starts_with("data:") {
                        let token = line.trim_start_matches("data:").trim();
                        if token == "[DONE]" {
                            yield ProviderEvent { delta: None, done: true, usage: None };
                        } else if !token.is_empty() {
                            match serde_json::from_str::<Value>(token) {
                                Ok(value) => {
                                    if let Some(text) = value
                                        .pointer("/choices/0/delta/content")
                                        .and_then(|v| v.as_str())
                                    {
                                        if !text.is_empty() {
                                            yield ProviderEvent { delta: Some(text.to_string()), done: false, usage: None };
                                        }
                                    }
                                }
                                Err(_) => {
                                    yield ProviderEvent { delta: Some(token.to_string()), done: false, usage: None };
                                }
                            }
>>>>>>> 3d294eb6
                        }
                        yield evt;
                    }
                    done_emitted |= saw_done;
                }
            }
            if !buffer.trim().is_empty() {
                let (events, saw_done) = parse_sse_event(&buffer);
                for evt in events {
                    if evt.done {
                        done_emitted = true;
                    }
                    yield evt;
                }
                done_emitted |= saw_done;
            }
            if !done_emitted {
                yield ProviderEvent { delta: None, done: true, usage: None };
            }
        }))
    } else {
        let value: Value = resp.json().await?;
        let text = value
            .pointer("/choices/0/message/content")
            .and_then(|v| v.as_str())
            .unwrap_or("(no response)")
            .to_string();
        let usage = parse_usage(&value);
        Ok(Box::pin(try_stream! {
            yield ProviderEvent { delta: Some(text), done: false, usage: None };
            yield ProviderEvent { delta: None, done: true, usage };
        }))
    }
}

fn map_role(role: MessageRole) -> &'static str {
    match role {
        MessageRole::User => "user",
        MessageRole::Assistant => "assistant",
        MessageRole::System => "system",
        MessageRole::Tool => "tool",
    }
}

fn parse_sse_event(event: &str) -> (Vec<ProviderEvent>, bool) {
    let mut events = Vec::new();
    let mut saw_done = false;
    for line in event.lines() {
        if !line.starts_with("data:") {
            continue;
        }
        let data = line.trim_start_matches("data:").trim();
        if data.is_empty() {
            continue;
        }
        if data == "[DONE]" {
            events.push(ProviderEvent {
                delta: None,
                done: true,
                usage: None,
            });
            saw_done = true;
            continue;
        }
        if let Ok(value) = serde_json::from_str::<Value>(data) {
            if let Some(text) = value
                .pointer("/choices/0/delta/content")
                .and_then(|v| v.as_str())
            {
                if !text.is_empty() {
                    events.push(ProviderEvent {
                        delta: Some(text.to_string()),
                        done: false,
                        usage: None,
                    });
                }
            }
            if let Some(usage) = parse_usage(&value) {
                events.push(ProviderEvent {
                    delta: None,
                    done: false,
                    usage: Some(usage),
                });
            }
        }
    }
    (events, saw_done)
}

fn parse_usage(value: &Value) -> Option<UsageMetrics> {
    let usage = value.get("usage")?;
    Some(UsageMetrics {
        prompt_tokens: usage
            .get("prompt_tokens")
            .and_then(|v| v.as_u64())
            .unwrap_or_default(),
        completion_tokens: usage
            .get("completion_tokens")
            .and_then(|v| v.as_u64())
            .unwrap_or_default(),
        total_tokens: usage
            .get("total_tokens")
            .and_then(|v| v.as_u64())
            .unwrap_or_default(),
    })
}<|MERGE_RESOLUTION|>--- conflicted
+++ resolved
@@ -4,10 +4,6 @@
 use reqwest::Client;
 use serde::Serialize;
 use serde_json::Value;
-<<<<<<< HEAD
-use std::time::Duration;
-=======
->>>>>>> 3d294eb6
 
 use crate::domain::{Message, MessageRole, Profile, UsageMetrics};
 use crate::providers::{offline_stream, ProviderEvent, ProviderParams, ProviderStream};
@@ -90,16 +86,6 @@
             let mut done_emitted = false;
             while let Some(chunk) = stream.next().await {
                 let chunk = chunk?;
-<<<<<<< HEAD
-                let chunk_text = String::from_utf8_lossy(&chunk).replace('\r', "");
-                buffer.push_str(&chunk_text);
-                while let Some(idx) = buffer.find("\n\n") {
-                    let event: String = buffer.drain(..idx + 2).collect();
-                    let (events, saw_done) = parse_sse_event(&event);
-                    for evt in events {
-                        if evt.done {
-                            done_emitted = true;
-=======
                 for line in String::from_utf8_lossy(&chunk).split('\n') {
                     if line.starts_with("data:") {
                         let token = line.trim_start_matches("data:").trim();
@@ -121,7 +107,6 @@
                                     yield ProviderEvent { delta: Some(token.to_string()), done: false, usage: None };
                                 }
                             }
->>>>>>> 3d294eb6
                         }
                         yield evt;
                     }
